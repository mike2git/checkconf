--- conflicted
+++ resolved
@@ -1,9 +1,5 @@
 # checkconf
-<<<<<<< HEAD
-Make a diff between CBS/PSI configuration keys from database and keys from files (asc or fcv)
-=======
 Make a diff between CBS/PSI configuration keys from database and keys from files (asc or fcv).
->>>>>>> 3711f867
 
 Voici les améliorations :
 
